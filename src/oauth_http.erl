-module(oauth_http).

<<<<<<< HEAD
-export([get/1, post/2, response_params/1, response_body/1, response_code/1]).

-type http_status() :: {string(), integer(), string()}.
=======
-export([get/1, get/2, post/2, post/3, response_params/1, response_body/1, response_code/1]).
>>>>>>> 18cee778

-spec get(string()) -> {ok, {Status::http_status(), Headers::[{string(), string()}], Body::string()}} | {error, term()}.
get(URL) ->
  get(URL, []).

get(URL, Options) ->
  request(get, {URL, []}, Options).

-spec post(string(), term()) -> {ok, {Status::http_status(), Headers::[{string(), string()}], Body::string()}} | {error, term()}.
post(URL, Data) ->
  post(URL, Data, []).

post(URL, Data, Options) ->
  request(post, {URL, [], "application/x-www-form-urlencoded", Data}, Options).

<<<<<<< HEAD
-spec request(get|post, tuple()) -> {ok, {Status::http_status(), Headers::[{string(), string()}], Body::string()}} | {error, term()}.
request(Method, Request) ->
  httpc:request(Method, Request, [{autoredirect, false}, {ssl, [{ssl_imp, old}]}], []).
=======
request(Method, Request, Options) ->
  httpc:request(Method, Request, [{autoredirect, false}], Options).
>>>>>>> 18cee778

-spec response_params({http_status(), [{string(), string()}], string()}) -> [{string(), string()}].
response_params(Response) ->
  oauth_uri:params_from_string(response_body(Response)).

-spec response_body({http_status(), [{string(), string()}], string()}) -> string().
response_body({{_, _, _}, _, Body}) ->
  Body.

-spec response_code({http_status(), [{string(), string()}], string()}) -> integer().
response_code({{_, Code, _}, _, _}) ->
  Code.<|MERGE_RESOLUTION|>--- conflicted
+++ resolved
@@ -1,17 +1,14 @@
 -module(oauth_http).
 
-<<<<<<< HEAD
--export([get/1, post/2, response_params/1, response_body/1, response_code/1]).
+-export([get/1, get/2, post/2, post/3, response_params/1, response_body/1, response_code/1]).
 
 -type http_status() :: {string(), integer(), string()}.
-=======
--export([get/1, get/2, post/2, post/3, response_params/1, response_body/1, response_code/1]).
->>>>>>> 18cee778
 
 -spec get(string()) -> {ok, {Status::http_status(), Headers::[{string(), string()}], Body::string()}} | {error, term()}.
 get(URL) ->
   get(URL, []).
 
+-spec get(string(), [proplists:property()]) -> {ok, {Status::http_status(), Headers::[{string(), string()}], Body::string()}} | {error, term()}.
 get(URL, Options) ->
   request(get, {URL, []}, Options).
 
@@ -19,17 +16,13 @@
 post(URL, Data) ->
   post(URL, Data, []).
 
+-spec post(string(), term(), [proplists:property()]) -> {ok, {Status::http_status(), Headers::[{string(), string()}], Body::string()}} | {error, term()}.
 post(URL, Data, Options) ->
   request(post, {URL, [], "application/x-www-form-urlencoded", Data}, Options).
 
-<<<<<<< HEAD
--spec request(get|post, tuple()) -> {ok, {Status::http_status(), Headers::[{string(), string()}], Body::string()}} | {error, term()}.
-request(Method, Request) ->
-  httpc:request(Method, Request, [{autoredirect, false}, {ssl, [{ssl_imp, old}]}], []).
-=======
+-spec request(get|post, tuple(), [proplists:property()]) -> {ok, {Status::http_status(), Headers::[{string(), string()}], Body::string()}} | {error, term()}.
 request(Method, Request, Options) ->
-  httpc:request(Method, Request, [{autoredirect, false}], Options).
->>>>>>> 18cee778
+  httpc:request(Method, Request, [{autoredirect, false}, {ssl, [{ssl_imp, old}]}], Options).
 
 -spec response_params({http_status(), [{string(), string()}], string()}) -> [{string(), string()}].
 response_params(Response) ->

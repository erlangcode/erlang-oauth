-module(oauth).

<<<<<<< HEAD
-export(
  [ get/5
  , header/1
  , post/5
  , signature/5
  , signature_base_string/3
  , signed_params/6
  , token/1
  , token_param/2
  , token_secret/1
  , token_secret_param/2
  , uri/2
  , verify/6
  ]).

-spec get(string(), [proplists:property()], oauth_client:consumer(), string(), string()) -> {ok, {Status::tuple(), Headers::[{string(), string()}], Body::string()}} | {error, term()}.
=======
-export([get/5, get/6, header/1, post/5, post/6, signature/5, signature_base_string/3,
  signed_params/6, token/1, token_secret/1, uri/2, verify/6]).

>>>>>>> 18cee778
get(URL, ExtraParams, Consumer, Token, TokenSecret) ->
  get(URL, ExtraParams, Consumer, Token, TokenSecret, []).

get(URL, ExtraParams, Consumer, Token, TokenSecret, HttpcOptions) ->
  SignedParams = signed_params("GET", URL, ExtraParams, Consumer, Token, TokenSecret),
  oauth_http:get(uri(URL, SignedParams), HttpcOptions).

-spec post(string(), [proplists:property()], oauth_client:consumer(), string(), string()) -> {ok, {Status::tuple(), Headers::[{string(), string()}], Body::string()}} | {error, term()}.
post(URL, ExtraParams, Consumer, Token, TokenSecret) ->
  post(URL, ExtraParams, Consumer, Token, TokenSecret, []).

post(URL, ExtraParams, Consumer, Token, TokenSecret, HttpcOptions) ->
  SignedParams = signed_params("POST", URL, ExtraParams, Consumer, Token, TokenSecret),
  oauth_http:post(URL, oauth_uri:params_to_string(SignedParams), HttpcOptions).

-spec uri(string(), [proplists:property()]) -> string().
uri(Base, []) ->
  Base;
uri(Base, Params) ->
  lists:concat([Base, "?", oauth_uri:params_to_string(Params)]).

-spec header([{string(), string()}]) -> {string(), string()}.
header(Params) ->
  {"Authorization", "OAuth " ++ oauth_uri:params_to_header_string(Params)}.

-spec token([proplists:property()]) -> string().
token(Params) ->
  proplists:get_value("oauth_token", Params).

-spec token_secret([proplists:property()]) -> string().
token_secret(Params) ->
  proplists:get_value("oauth_token_secret", Params).

-spec verify(string(), string(), string(), [proplists:property()], oauth_client:consumer(), string()) -> boolean().
verify(Signature, HttpMethod, URL, Params, Consumer, TokenSecret) ->
  case signature_method(Consumer) of
    plaintext ->
      oauth_plaintext:verify(Signature, consumer_secret(Consumer), TokenSecret);
    hmac_sha1 ->
      BaseString = signature_base_string(HttpMethod, URL, Params),
      oauth_hmac_sha1:verify(Signature, BaseString, consumer_secret(Consumer), TokenSecret);
    rsa_sha1 ->
      BaseString = signature_base_string(HttpMethod, URL, Params),
      oauth_rsa_sha1:verify(Signature, BaseString, consumer_secret(Consumer))
  end.

-spec signed_params(string(), string(), [proplists:property()], oauth_client:consumer(), string(), string()) -> [{string(), string()}].
signed_params(HttpMethod, URL, ExtraParams, Consumer, Token, TokenSecret) ->
  Params = token_param(Token, params(Consumer, ExtraParams)),
  [{"oauth_signature", signature(HttpMethod, URL, Params, Consumer, TokenSecret)}|Params].

-spec signature(string(), string(), [proplists:property()], oauth_client:consumer(), string()) -> string().
signature(HttpMethod, URL, Params, Consumer, TokenSecret) ->
  case signature_method(Consumer) of
    plaintext ->
      oauth_plaintext:signature(consumer_secret(Consumer), TokenSecret);
    hmac_sha1 ->
      BaseString = signature_base_string(HttpMethod, URL, Params),
      oauth_hmac_sha1:signature(BaseString, consumer_secret(Consumer), TokenSecret);
    rsa_sha1 ->
      BaseString = signature_base_string(HttpMethod, URL, Params),
      oauth_rsa_sha1:signature(BaseString, consumer_secret(Consumer))
  end.

-spec signature_base_string(string(), string(), [proplists:property()]) -> string(). 
signature_base_string(HttpMethod, URL, Params) ->
  NormalizedURL = oauth_uri:normalize(URL),
  NormalizedParams = normalized_params_string(Params),
  oauth_uri:calate("&", [HttpMethod, NormalizedURL, NormalizedParams]).

<<<<<<< HEAD
-spec token_param(string(), [proplists:property()]) -> [proplists:property()].
=======
normalized_params_string(Params) ->
  % cf. http://tools.ietf.org/html/rfc5849#section-3.4.1.3.2
  Encoded = [{oauth_uri:encode(K), oauth_uri:encode(V)} || {K, V} <- Params],
  Sorted = lists:sort(Encoded),
  Concatenated = [lists:concat([K, "=", V]) || {K, V} <- Sorted],
  string:join(Concatenated, "&").

>>>>>>> 18cee778
token_param("", Params) ->
  Params;
token_param(Token, Params) ->
  [{"oauth_token", Token}|Params].

-spec token_secret_param(string(), [proplists:property()]) -> [proplists:property()].
token_secret_param("", Params) ->
  Params;
token_secret_param(Token, Params) ->
  [{"oauth_token_secret", Token}|Params].

params(Consumer, Params) ->
  Nonce = base64:encode_to_string(crypto:rand_bytes(32)), % cf. ruby-oauth
  params(Consumer, unix_timestamp(), Nonce, Params).

params(Consumer, Timestamp, Nonce, Params) ->
  [ {"oauth_version", "1.0"}
  , {"oauth_nonce", Nonce}
  , {"oauth_timestamp", integer_to_list(Timestamp)}
  , {"oauth_signature_method", signature_method_string(Consumer)}
  , {"oauth_consumer_key", consumer_key(Consumer)}
  | Params
  ].

unix_timestamp() ->
  unix_timestamp(calendar:universal_time()).

unix_timestamp(DateTime) ->
  unix_seconds(DateTime) - unix_epoch().

unix_epoch() ->
  unix_seconds({{1970,1,1},{00,00,00}}).

unix_seconds(DateTime) ->
  calendar:datetime_to_gregorian_seconds(DateTime).

signature_method_string(Consumer) ->
  case signature_method(Consumer) of
    plaintext ->
      "PLAINTEXT";
    hmac_sha1 ->
      "HMAC-SHA1";
    rsa_sha1 ->
      "RSA-SHA1"
  end.

signature_method(_Consumer={_, _, Method}) ->
  Method.

consumer_secret(_Consumer={_, Secret, _}) ->
  Secret.

consumer_key(_Consumer={Key, _, _}) ->
  Key.<|MERGE_RESOLUTION|>--- conflicted
+++ resolved
@@ -1,10 +1,11 @@
 -module(oauth).
 
-<<<<<<< HEAD
 -export(
   [ get/5
+  , get/6
   , header/1
   , post/5
+  , post/6
   , signature/5
   , signature_base_string/3
   , signed_params/6
@@ -17,14 +18,10 @@
   ]).
 
 -spec get(string(), [proplists:property()], oauth_client:consumer(), string(), string()) -> {ok, {Status::tuple(), Headers::[{string(), string()}], Body::string()}} | {error, term()}.
-=======
--export([get/5, get/6, header/1, post/5, post/6, signature/5, signature_base_string/3,
-  signed_params/6, token/1, token_secret/1, uri/2, verify/6]).
-
->>>>>>> 18cee778
 get(URL, ExtraParams, Consumer, Token, TokenSecret) ->
   get(URL, ExtraParams, Consumer, Token, TokenSecret, []).
 
+-spec get(string(), [proplists:property()], oauth_client:consumer(), string(), string(), [proplists:property()]) -> {ok, {Status::tuple(), Headers::[{string(), string()}], Body::string()}} | {error, term()}.
 get(URL, ExtraParams, Consumer, Token, TokenSecret, HttpcOptions) ->
   SignedParams = signed_params("GET", URL, ExtraParams, Consumer, Token, TokenSecret),
   oauth_http:get(uri(URL, SignedParams), HttpcOptions).
@@ -33,6 +30,7 @@
 post(URL, ExtraParams, Consumer, Token, TokenSecret) ->
   post(URL, ExtraParams, Consumer, Token, TokenSecret, []).
 
+-spec post(string(), [proplists:property()], oauth_client:consumer(), string(), string(), [proplists:property()]) -> {ok, {Status::tuple(), Headers::[{string(), string()}], Body::string()}} | {error, term()}.
 post(URL, ExtraParams, Consumer, Token, TokenSecret, HttpcOptions) ->
   SignedParams = signed_params("POST", URL, ExtraParams, Consumer, Token, TokenSecret),
   oauth_http:post(URL, oauth_uri:params_to_string(SignedParams), HttpcOptions).
@@ -92,9 +90,6 @@
   NormalizedParams = normalized_params_string(Params),
   oauth_uri:calate("&", [HttpMethod, NormalizedURL, NormalizedParams]).
 
-<<<<<<< HEAD
--spec token_param(string(), [proplists:property()]) -> [proplists:property()].
-=======
 normalized_params_string(Params) ->
   % cf. http://tools.ietf.org/html/rfc5849#section-3.4.1.3.2
   Encoded = [{oauth_uri:encode(K), oauth_uri:encode(V)} || {K, V} <- Params],
@@ -102,7 +97,7 @@
   Concatenated = [lists:concat([K, "=", V]) || {K, V} <- Sorted],
   string:join(Concatenated, "&").
 
->>>>>>> 18cee778
+-spec token_param(string(), [proplists:property()]) -> [proplists:property()].
 token_param("", Params) ->
   Params;
 token_param(Token, Params) ->

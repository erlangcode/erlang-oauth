-module(oauth).

-export([get/3, get/5, get/6, post/3, post/5, post/6, put/6, put/7, uri/2, header/1,
  sign/6, params_decode/1, token/1, token_secret/1, verify/6]).

-export([plaintext_signature/2, hmac_sha1_signature/5,
  hmac_sha1_signature/3, rsa_sha1_signature/4, rsa_sha1_signature/2,
  signature_base_string/3, params_encode/1, signature/5]).

-export([plaintext_verify/3, hmac_sha1_verify/6, hmac_sha1_verify/4,
  rsa_sha1_verify/5, rsa_sha1_verify/3]).

-export([header_params_encode/1, header_params_decode/1,
  uri_params_encode/1, uri_params_decode/1]).

-include_lib("public_key/include/public_key.hrl").

-ifndef(no_sha_hmac).
-define(SHA_HMAC(Key, Data), crypto:hmac(sha, Key, Data)).
-else.
-define(SHA_HMAC(Key, Data), crypto:sha_mac(Key, Data)).
-endif.

get(URL, ExtraParams, Consumer) ->
  get(URL, ExtraParams, Consumer, "", "").

get(URL, ExtraParams, Consumer, Token, TokenSecret) ->
  get(URL, ExtraParams, Consumer, Token, TokenSecret, []).

get(URL, ExtraParams, Consumer, Token, TokenSecret, HttpcOptions) ->
  SignedParams = sign("GET", URL, ExtraParams, Consumer, Token, TokenSecret),
  http_request(get, {uri(URL, SignedParams), []}, HttpcOptions).

post(URL, ExtraParams, Consumer) ->
  post(URL, ExtraParams, Consumer, "", "").

post(URL, ExtraParams, Consumer, Token, TokenSecret) ->
  post(URL, ExtraParams, Consumer, Token, TokenSecret, []).

post(URL, ExtraParams, Consumer, Token, TokenSecret, HttpcOptions) ->
  SignedParams = sign("POST", URL, ExtraParams, Consumer, Token, TokenSecret),
  http_request(post, {URL, [], "application/x-www-form-urlencoded", uri_params_encode(SignedParams)}, HttpcOptions).

put(URL, ExtraParams, {ContentType, Body}, Consumer, Token, TokenSecret) ->
  put(URL, ExtraParams, {ContentType, Body}, Consumer, Token, TokenSecret, []).

put(URL, ExtraParams, {ContentType, Body}, Consumer, Token, TokenSecret, HttpcOptions) ->
  SignedParams = sign("PUT", URL, ExtraParams, Consumer, Token, TokenSecret),
  http_request(put, {uri(URL, SignedParams), [], ContentType, Body}, HttpcOptions).

uri(Base, []) ->
  Base;
uri(Base, Params) ->
  lists:concat([Base, "?", uri_params_encode(Params)]).

header(Params) ->
  {"Authorization", "OAuth " ++ header_params_encode(Params)}.

token(Params) ->
  proplists:get_value("oauth_token", Params).

token_secret(Params) ->
  proplists:get_value("oauth_token_secret", Params).

consumer_key(_Consumer={Key, _, _}) ->
  Key.

consumer_secret(_Consumer={_, Secret, _}) ->
  Secret.

signature_method(_Consumer={_, _, Method}) ->
  Method.

sign(HttpMethod, URL, Params, Consumer, Token, TokenSecret) ->
  SignatureParams = signature_params(Consumer, Params, Token),
  Signature = signature(HttpMethod, URL, SignatureParams, Consumer, TokenSecret),
  [{"oauth_signature", Signature} | SignatureParams].

signature_params(Consumer, Params, "") ->
  signature_params(Consumer, Params);
signature_params(Consumer, Params, Token) ->
  signature_params(Consumer, [{"oauth_token", Token} | Params]).

signature_params(Consumer, Params) ->
  Timestamp = unix_timestamp(),
  Nonce = base64:encode_to_string(crypto:rand_bytes(32)), % cf. ruby-oauth
  [ {"oauth_version", "1.0"}
  , {"oauth_nonce", Nonce}
  , {"oauth_timestamp", integer_to_list(Timestamp)}
  , {"oauth_signature_method", signature_method_string(Consumer)}
  , {"oauth_consumer_key", consumer_key(Consumer)}
  | Params
  ].

verify(Signature, HttpMethod, URL, Params, Consumer, TokenSecret) ->
  case signature_method(Consumer) of
    plaintext ->
      plaintext_verify(Signature, Consumer, TokenSecret);
    hmac_sha1 ->
      hmac_sha1_verify(Signature, HttpMethod, URL, Params, Consumer, TokenSecret);
    rsa_sha1 ->
      rsa_sha1_verify(Signature, HttpMethod, URL, Params, Consumer)
  end.

signature(HttpMethod, URL, Params, Consumer, TokenSecret) ->
  case signature_method(Consumer) of
    plaintext ->
      plaintext_signature(Consumer, TokenSecret);
    hmac_sha1 ->
      hmac_sha1_signature(HttpMethod, URL, Params, Consumer, TokenSecret);
    rsa_sha1 ->
      rsa_sha1_signature(HttpMethod, URL, Params, Consumer)
  end.

signature_method_string(Consumer) ->
  case signature_method(Consumer) of
    plaintext ->
      "PLAINTEXT";
    hmac_sha1 ->
      "HMAC-SHA1";
    rsa_sha1 ->
      "RSA-SHA1"
  end.

plaintext_signature(Consumer, TokenSecret) ->
  uri_join([consumer_secret(Consumer), TokenSecret]).

plaintext_verify(Signature, Consumer, TokenSecret) ->
  verify_in_constant_time(Signature, plaintext_signature(Consumer, TokenSecret)).

hmac_sha1_signature(HttpMethod, URL, Params, Consumer, TokenSecret) ->
  BaseString = signature_base_string(HttpMethod, URL, Params),
  hmac_sha1_signature(BaseString, Consumer, TokenSecret).

hmac_sha1_signature(BaseString, Consumer, TokenSecret) ->
  Key = uri_join([consumer_secret(Consumer), TokenSecret]),
<<<<<<< HEAD
  base64:encode_to_string(?SHA_HMAC(Key, BaseString)).
=======
  base64:encode_to_string(hmac_sha(Key, BaseString)).
>>>>>>> cd31addc

hmac_sha1_verify(Signature, HttpMethod, URL, Params, Consumer, TokenSecret) ->
  verify_in_constant_time(Signature, hmac_sha1_signature(HttpMethod, URL, Params, Consumer, TokenSecret)).

hmac_sha1_verify(Signature, BaseString, Consumer, TokenSecret) ->
  verify_in_constant_time(Signature, hmac_sha1_signature(BaseString, Consumer, TokenSecret)).

hmac_sha(Key, Data) ->
  case erlang:function_exported(crypto, hmac, 3) of
    true ->
      crypto:hmac(sha, Key, Data);
    false ->
      crypto:sha_mac(Key, Data)
  end.

rsa_sha1_signature(HttpMethod, URL, Params, Consumer) ->
  BaseString = signature_base_string(HttpMethod, URL, Params),
  rsa_sha1_signature(BaseString, Consumer).

rsa_sha1_signature(BaseString, Consumer) ->
  Key = read_private_key(consumer_secret(Consumer)),
  base64:encode_to_string(public_key:sign(list_to_binary(BaseString), sha, Key)).

rsa_sha1_verify(Signature, HttpMethod, URL, Params, Consumer) ->
  BaseString = signature_base_string(HttpMethod, URL, Params),
  rsa_sha1_verify(Signature, BaseString, Consumer).

rsa_sha1_verify(Signature, BaseString, Consumer) when is_binary(BaseString) ->
  Key = read_cert_key(consumer_secret(Consumer)),
  public_key:verify(BaseString, sha, base64:decode(Signature), Key);
rsa_sha1_verify(Signature, BaseString, Consumer) when is_list(BaseString) ->
  rsa_sha1_verify(Signature, list_to_binary(BaseString), Consumer).

verify_in_constant_time(<<X/binary>>, <<Y/binary>>) ->
  verify_in_constant_time(binary_to_list(X), binary_to_list(Y));
verify_in_constant_time(X, Y) when is_list(X) and is_list(Y) ->
  case length(X) == length(Y) of
    true ->
      verify_in_constant_time(X, Y, 0);
    false ->
      false
  end.

verify_in_constant_time([X | RestX], [Y | RestY], Result) ->
  verify_in_constant_time(RestX, RestY, (X bxor Y) bor Result);
verify_in_constant_time([], [], Result) ->
  Result == 0.

signature_base_string(HttpMethod, URL, Params) ->
  uri_join([HttpMethod, uri_normalize(URL), params_encode(Params)]).

params_encode(Params) ->
  % cf. http://tools.ietf.org/html/rfc5849#section-3.4.1.3.2
  Encoded = [{uri_encode(K), uri_encode(V)} || {K, V} <- Params],
  Sorted = lists:sort(Encoded),
  Concatenated = [lists:concat([K, "=", V]) || {K, V} <- Sorted],
  string:join(Concatenated, "&").

params_decode(_Response={{_, _, _}, _, Body}) ->
  uri_params_decode(Body).

http_request(Method, Request, Options) ->
  httpc:request(Method, Request, [{autoredirect, false}], Options).

-define(unix_epoch, 62167219200).

unix_timestamp() ->
  calendar:datetime_to_gregorian_seconds(calendar:universal_time()) - ?unix_epoch.

read_cert_key(Path) when is_list(Path) ->
  {ok, Contents} = file:read_file(Path),
  [{'Certificate', DerCert, not_encrypted}] = public_key:pem_decode(Contents),
  read_cert_key(public_key:pkix_decode_cert(DerCert, otp));
read_cert_key(#'OTPCertificate'{tbsCertificate=Cert}) ->
  read_cert_key(Cert);
read_cert_key(#'OTPTBSCertificate'{subjectPublicKeyInfo=Info}) ->
  read_cert_key(Info);
read_cert_key(#'OTPSubjectPublicKeyInfo'{subjectPublicKey=Key}) ->
  Key.

read_private_key(Path) ->
  {ok, Contents} = file:read_file(Path),
  [Info] = public_key:pem_decode(Contents),
  public_key:pem_entry_decode(Info).

header_params_encode(Params) ->
  intercalate(", ", [lists:concat([uri_encode(K), "=\"", uri_encode(V), "\""]) || {K, V} <- Params]).

header_params_decode(String) ->
  [header_param_decode(Param) || Param <- re:split(String, ",\\s*", [{return, list}]), Param =/= ""].

header_param_decode(Param) ->
  [Key, QuotedValue] = string:tokens(Param, "="),
  Value = string:substr(QuotedValue, 2, length(QuotedValue) - 2),
  {uri_decode(Key), uri_decode(Value)}.

uri_normalize(URI) ->
  case http_uri:parse(URI) of
    {ok, {Scheme, UserInfo, Host, Port, Path, _Query}} -> % R15B
      uri_normalize(Scheme, UserInfo, string:to_lower(Host), Port, [Path]);
    {Scheme, UserInfo, Host, Port, Path, _Query} ->
      uri_normalize(Scheme, UserInfo, string:to_lower(Host), Port, [Path]);
    Else ->
      Else
  end.

uri_normalize(http, UserInfo, Host, 80, Acc) ->
  uri_normalize(http, UserInfo, [Host|Acc]);
uri_normalize(https, UserInfo, Host, 443, Acc) ->
  uri_normalize(https, UserInfo, [Host|Acc]);
uri_normalize(Scheme, UserInfo, Host, Port, Acc) ->
  uri_normalize(Scheme, UserInfo, [Host, ":", Port|Acc]).

uri_normalize(Scheme, [], Acc) ->
  lists:concat([Scheme, "://" | Acc]);
uri_normalize(Scheme, UserInfo, Acc) ->
  lists:concat([Scheme, "://", UserInfo, "@" | Acc]).

uri_params_encode(Params) ->
  intercalate("&", [uri_join([K, V], "=") || {K, V} <- Params]).

uri_params_decode(String) ->
  [uri_param_decode(Substring) || Substring <- string:tokens(String, "&")].

uri_param_decode(String) ->
  [Key, Value] = string:tokens(String, "="),
  {uri_decode(Key), uri_decode(Value)}.

uri_join(Values) ->
  uri_join(Values, "&").

uri_join(Values, Separator) ->
  string:join(lists:map(fun uri_encode/1, Values), Separator).

intercalate(Sep, Xs) ->
  lists:concat(intersperse(Sep, Xs)).

intersperse(_, []) ->
  [];
intersperse(_, [X]) ->
  [X];
intersperse(Sep, [X | Xs]) ->
  [X, Sep | intersperse(Sep, Xs)].

uri_encode(Term) when is_integer(Term) ->
  integer_to_list(Term);
uri_encode(Term) when is_atom(Term) ->
  uri_encode(atom_to_list(Term));
uri_encode(Term) when is_binary(Term) ->
  uri_encode(binary_to_list(Term));
uri_encode(Term) when is_list(Term) ->
  uri_encode(lists:reverse(Term, []), []).

-define(is_alphanum(C), C >= $A, C =< $Z; C >= $a, C =< $z; C >= $0, C =< $9).

uri_encode([X | T], Acc) when ?is_alphanum(X); X =:= $-; X =:= $_; X =:= $.; X =:= $~ ->
  uri_encode(T, [X | Acc]);
uri_encode([X | T], Acc) ->
  NewAcc = [$%, dec2hex(X bsr 4), dec2hex(X band 16#0f) | Acc],
  uri_encode(T, NewAcc);
uri_encode([], Acc) ->
  Acc.

uri_decode(Str) when is_list(Str) ->
  uri_decode(Str, []).

uri_decode([$%, A, B | T], Acc) ->
  uri_decode(T, [(hex2dec(A) bsl 4) + hex2dec(B) | Acc]);
uri_decode([X | T], Acc) ->
  uri_decode(T, [X | Acc]);
uri_decode([], Acc) ->
  lists:reverse(Acc, []).

-compile({inline, [{dec2hex, 1}, {hex2dec, 1}]}).

dec2hex(N) when N >= 10 andalso N =< 15 ->
  N + $A - 10;
dec2hex(N) when N >= 0 andalso N =< 9 ->
  N + $0.

hex2dec(C) when C >= $A andalso C =< $F ->
  C - $A + 10;
hex2dec(C) when C >= $0 andalso C =< $9 ->
  C - $0.<|MERGE_RESOLUTION|>--- conflicted
+++ resolved
@@ -134,25 +134,13 @@
 
 hmac_sha1_signature(BaseString, Consumer, TokenSecret) ->
   Key = uri_join([consumer_secret(Consumer), TokenSecret]),
-<<<<<<< HEAD
   base64:encode_to_string(?SHA_HMAC(Key, BaseString)).
-=======
-  base64:encode_to_string(hmac_sha(Key, BaseString)).
->>>>>>> cd31addc
 
 hmac_sha1_verify(Signature, HttpMethod, URL, Params, Consumer, TokenSecret) ->
   verify_in_constant_time(Signature, hmac_sha1_signature(HttpMethod, URL, Params, Consumer, TokenSecret)).
 
 hmac_sha1_verify(Signature, BaseString, Consumer, TokenSecret) ->
   verify_in_constant_time(Signature, hmac_sha1_signature(BaseString, Consumer, TokenSecret)).
-
-hmac_sha(Key, Data) ->
-  case erlang:function_exported(crypto, hmac, 3) of
-    true ->
-      crypto:hmac(sha, Key, Data);
-    false ->
-      crypto:sha_mac(Key, Data)
-  end.
 
 rsa_sha1_signature(HttpMethod, URL, Params, Consumer) ->
   BaseString = signature_base_string(HttpMethod, URL, Params),
@@ -322,4 +310,4 @@
 hex2dec(C) when C >= $A andalso C =< $F ->
   C - $A + 10;
 hex2dec(C) when C >= $0 andalso C =< $9 ->
-  C - $0.+  C - $0.
